--- conflicted
+++ resolved
@@ -35,7 +35,6 @@
 	"github.com/redpanda-data/redpanda-operator/operator/pkg/client/roles"
 	"github.com/redpanda-data/redpanda-operator/operator/pkg/client/schemas"
 	"github.com/redpanda-data/redpanda-operator/operator/pkg/client/shadow"
-	"github.com/redpanda-data/redpanda-operator/operator/pkg/client/shadow/adminv2"
 	"github.com/redpanda-data/redpanda-operator/operator/pkg/client/users"
 )
 
@@ -79,12 +78,6 @@
 	// to ensure any idle connections in the underlying transport are closed.
 	RedpandaAdminClient(ctx context.Context, object any) (*rpadmin.AdminAPI, error)
 
-	// RedpandaAdminV2Client initializes a rpadmin.AdminAPI client based on the spec of the passed in struct.
-	// The struct *must* either be an RPK profile, Redpanda CR, or implement either the v1alpha2.AdminConnectedObject interface
-	// or the v1alpha2.ClusterReferencingObject interface to properly initialize. Callers should call Close on the returned *rpadmin.AdminAPI
-	// to ensure any idle connections in the underlying transport are closed.
-	RedpandaAdminV2Client(ctx context.Context, object any) (*adminv2.Client, error)
-
 	// SchemaRegistryClient initializes an sr.Client based on the spec of the passed in struct.
 	// The struct *must* either be an RPK profile, Redpanda CR, or implement either the v1alpha2.SchemaRegistryConnectedObject interface
 	// or the v1alpha2.ClusterReferencingObject interface to properly initialize.
@@ -254,46 +247,6 @@
 	return nil, ErrInvalidRedpandaClientObject
 }
 
-func (c *Factory) RedpandaAdminV2Client(ctx context.Context, obj any) (*adminv2.Client, error) {
-	// if we pass in a Redpanda cluster, just use it
-	if cluster, ok := obj.(*redpandav1alpha2.Redpanda); ok {
-		return c.redpandaAdminV2ForCluster(cluster)
-	}
-
-	if cluster, ok := obj.(*vectorizedv1alpha1.Cluster); ok {
-		return c.redpandaAdminV2ForV1Cluster(cluster)
-	}
-
-	o, ok := obj.(client.Object)
-	if !ok {
-		return nil, ErrInvalidRedpandaClientObject
-	}
-
-	cluster, err := c.getV2Cluster(ctx, o)
-	if err != nil {
-		return nil, err
-	}
-
-	if cluster != nil {
-		return c.redpandaAdminV2ForCluster(cluster)
-	}
-
-	v1Cluster, err := c.getV1Cluster(ctx, o)
-	if err != nil {
-		return nil, err
-	}
-
-	if v1Cluster != nil {
-		return c.redpandaAdminV2ForV1Cluster(v1Cluster)
-	}
-
-	if spec := c.getAdminSpec(o); spec != nil {
-		return c.redpandaAdminV2ForSpec(ctx, o.GetNamespace(), spec)
-	}
-
-	return nil, ErrInvalidRedpandaClientObject
-}
-
 func (c *Factory) SchemaRegistryClient(ctx context.Context, obj any) (*sr.Client, error) {
 	// if we pass in a Redpanda cluster, just use it
 	if cluster, ok := obj.(*redpandav1alpha2.Redpanda); ok {
@@ -339,7 +292,7 @@
 }
 
 func (c *Factory) ShadowLinks(ctx context.Context, obj redpandav1alpha2.RemoteClusterReferencingObject) (*shadow.Syncer, error) {
-	adminClient, err := c.RedpandaAdminV2Client(ctx, obj)
+	adminClient, err := c.RedpandaAdminClient(ctx, obj)
 	if err != nil {
 		return nil, err
 	}
@@ -370,7 +323,15 @@
 	return users.NewClient(ctx, c.Client, kadm.NewClient(kafkaClient), adminClient)
 }
 
-<<<<<<< HEAD
+func (c *Factory) Roles(ctx context.Context, obj redpandav1alpha2.ClusterReferencingObject) (*roles.Client, error) {
+	adminClient, err := c.RedpandaAdminClient(ctx, obj)
+	if err != nil {
+		return nil, err
+	}
+
+	return roles.NewClient(ctx, adminClient)
+}
+
 func (c *Factory) getV1Cluster(ctx context.Context, obj client.Object) (*vectorizedv1alpha1.Cluster, error) {
 	o, ok := obj.(redpandav1alpha2.ClusterReferencingObject)
 	if !ok {
@@ -396,18 +357,6 @@
 }
 
 func (c *Factory) getV2Cluster(ctx context.Context, obj client.Object) (*redpandav1alpha2.Redpanda, error) {
-=======
-func (c *Factory) Roles(ctx context.Context, obj redpandav1alpha2.ClusterReferencingObject) (*roles.Client, error) {
-	adminClient, err := c.RedpandaAdminClient(ctx, obj)
-	if err != nil {
-		return nil, err
-	}
-
-	return roles.NewClient(ctx, adminClient)
-}
-
-func (c *Factory) getCluster(ctx context.Context, obj client.Object) (*redpandav1alpha2.Redpanda, error) {
->>>>>>> 1888e458
 	o, ok := obj.(redpandav1alpha2.ClusterReferencingObject)
 	if !ok {
 		return nil, nil
