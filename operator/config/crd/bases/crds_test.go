--- conflicted
+++ resolved
@@ -19,25 +19,15 @@
 
 func TestCRDS(t *testing.T) {
 	names := map[string]struct{}{
-<<<<<<< HEAD
 		"clusters.redpanda.vectorized.io":  {},
 		"consoles.redpanda.vectorized.io":  {},
 		"redpandas.cluster.redpanda.com":   {},
+		"roles.cluster.redpanda.com":       {},
 		"schemas.cluster.redpanda.com":     {},
 		"topics.cluster.redpanda.com":      {},
 		"users.cluster.redpanda.com":       {},
 		"nodepools.cluster.redpanda.com":   {},
 		"shadowlinks.cluster.redpanda.com": {},
-=======
-		"clusters.redpanda.vectorized.io": {},
-		"consoles.redpanda.vectorized.io": {},
-		"redpandas.cluster.redpanda.com":  {},
-		"schemas.cluster.redpanda.com":    {},
-		"topics.cluster.redpanda.com":     {},
-		"users.cluster.redpanda.com":      {},
-		"roles.cluster.redpanda.com":      {},
-		"nodepools.cluster.redpanda.com":  {},
->>>>>>> 1888e458
 	}
 
 	foundNames := map[string]struct{}{}
@@ -50,11 +40,8 @@
 	require.Equal(t, "redpandas.cluster.redpanda.com", crds.Redpanda().Name)
 	require.Equal(t, "topics.cluster.redpanda.com", crds.Topic().Name)
 	require.Equal(t, "users.cluster.redpanda.com", crds.User().Name)
-<<<<<<< HEAD
+	require.Equal(t, "roles.cluster.redpanda.com", crds.Role().Name)
 	require.Equal(t, "schemas.cluster.redpanda.com", crds.Schema().Name)
 	require.Equal(t, "nodepools.cluster.redpanda.com", crds.NodePool().Name)
 	require.Equal(t, "shadowlinks.cluster.redpanda.com", crds.ShadowLink().Name)
-=======
-	require.Equal(t, "roles.cluster.redpanda.com", crds.Role().Name)
->>>>>>> 1888e458
 }