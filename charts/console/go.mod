module github.com/redpanda-data/redpanda-operator/charts/console/v3

go 1.24.3

require (
	github.com/cloudhut/common v0.11.0
	github.com/cockroachdb/errors v1.11.3
	github.com/google/gofuzz v1.2.0
	github.com/itchyny/gojq v0.12.17
	github.com/redpanda-data/console/backend v0.0.0-20250915195818-3cd9fabec94b
	github.com/redpanda-data/redpanda-operator/gotohelm v1.2.1-0.20250909192010-c59ff494d04a
	github.com/redpanda-data/redpanda-operator/pkg v0.0.0-20250124085449-058118a82f50
	github.com/santhosh-tekuri/jsonschema/v5 v5.3.1
	github.com/stretchr/testify v1.10.0
	golang.org/x/tools v0.34.0
	k8s.io/api v0.33.3
	k8s.io/apimachinery v0.33.3
	k8s.io/client-go v0.33.3
	k8s.io/utils v0.0.0-20250502105355-0f33e8f1c979
	sigs.k8s.io/controller-runtime v0.20.4
	sigs.k8s.io/yaml v1.5.0
)

require (
	buf.build/gen/go/redpandadata/core/connectrpc/go v1.19.1-20251031193904-15e1d027dabd.2 // indirect
	buf.build/gen/go/redpandadata/core/protocolbuffers/go v1.36.10-20251031193904-15e1d027dabd.1 // indirect
	cloud.google.com/go/auth v0.16.1 // indirect
	cloud.google.com/go/auth/oauth2adapt v0.2.8 // indirect
	cloud.google.com/go/compute/metadata v0.6.0 // indirect
	cloud.google.com/go/iam v1.5.2 // indirect
	cloud.google.com/go/secretmanager v1.14.7 // indirect
	connectrpc.com/connect v1.19.1 // indirect
	dario.cat/mergo v1.0.2 // indirect
	github.com/AdaLogics/go-fuzz-headers v0.0.0-20240806141605-e8a1dd7889d6 // indirect
	github.com/Azure/azure-sdk-for-go/sdk/azcore v1.17.1 // indirect
	github.com/Azure/azure-sdk-for-go/sdk/azidentity v1.8.2 // indirect
	github.com/Azure/azure-sdk-for-go/sdk/internal v1.10.0 // indirect
	github.com/Azure/azure-sdk-for-go/sdk/keyvault/azsecrets v0.12.0 // indirect
	github.com/Azure/azure-sdk-for-go/sdk/keyvault/internal v0.7.1 // indirect
	github.com/Azure/go-ansiterm v0.0.0-20250102033503-faa5f7b0171c // indirect
	github.com/AzureAD/microsoft-authentication-library-for-go v1.3.3 // indirect
	github.com/BurntSushi/toml v1.5.0 // indirect
	github.com/MakeNowJust/heredoc v1.0.0 // indirect
	github.com/Masterminds/goutils v1.1.1 // indirect
	github.com/Masterminds/semver/v3 v3.3.1 // indirect
	github.com/Masterminds/sprig/v3 v3.3.0 // indirect
	github.com/Masterminds/squirrel v1.5.4 // indirect
	github.com/asaskevich/govalidator v0.0.0-20230301143203-a9d515a09cc2 // indirect
	github.com/aws/aws-sdk-go-v2 v1.36.5 // indirect
	github.com/aws/aws-sdk-go-v2/config v1.29.17 // indirect
	github.com/aws/aws-sdk-go-v2/credentials v1.17.70 // indirect
	github.com/aws/aws-sdk-go-v2/feature/ec2/imds v1.16.32 // indirect
	github.com/aws/aws-sdk-go-v2/internal/configsources v1.3.36 // indirect
	github.com/aws/aws-sdk-go-v2/internal/endpoints/v2 v2.6.36 // indirect
	github.com/aws/aws-sdk-go-v2/internal/ini v1.8.3 // indirect
	github.com/aws/aws-sdk-go-v2/service/internal/accept-encoding v1.12.4 // indirect
	github.com/aws/aws-sdk-go-v2/service/internal/presigned-url v1.12.17 // indirect
	github.com/aws/aws-sdk-go-v2/service/secretsmanager v1.34.3 // indirect
	github.com/aws/aws-sdk-go-v2/service/sso v1.25.5 // indirect
	github.com/aws/aws-sdk-go-v2/service/ssooidc v1.30.3 // indirect
	github.com/aws/aws-sdk-go-v2/service/sts v1.34.0 // indirect
	github.com/aws/smithy-go v1.22.4 // indirect
	github.com/bahlo/generic-list-go v0.2.0 // indirect
	github.com/blang/semver/v4 v4.0.0 // indirect
	github.com/buger/jsonparser v1.1.1 // indirect
	github.com/chai2010/gettext-go v1.0.2 // indirect
	github.com/cockroachdb/logtags v0.0.0-20230118201751-21c54148d20b // indirect
	github.com/cockroachdb/redact v1.1.5 // indirect
	github.com/containerd/containerd v1.7.27 // indirect
	github.com/containerd/errdefs v1.0.0 // indirect
	github.com/containerd/log v0.1.0 // indirect
	github.com/containerd/platforms v0.2.1 // indirect
	github.com/cyphar/filepath-securejoin v0.4.1 // indirect
	github.com/davecgh/go-spew v1.1.2-0.20180830191138-d8f796af33cc // indirect
	github.com/emicklei/go-restful/v3 v3.12.2 // indirect
	github.com/evanphx/json-patch v5.9.11+incompatible // indirect
	github.com/evanphx/json-patch/v5 v5.9.11 // indirect
	github.com/exponent-io/jsonpath v0.0.0-20210407135951-1de76d718b3f // indirect
	github.com/fatih/color v1.18.0 // indirect
	github.com/felixge/httpsnoop v1.0.4 // indirect
	github.com/fsnotify/fsnotify v1.9.0 // indirect
	github.com/fxamacker/cbor/v2 v2.8.0 // indirect
	github.com/getsentry/sentry-go v0.27.0 // indirect
	github.com/go-chi/chi/v5 v5.2.2 // indirect
	github.com/go-errors/errors v1.5.1 // indirect
	github.com/go-gorp/gorp/v3 v3.1.0 // indirect
	github.com/go-logr/logr v1.4.3 // indirect
	github.com/go-logr/stdr v1.2.2 // indirect
	github.com/go-openapi/jsonpointer v0.21.1 // indirect
	github.com/go-openapi/jsonreference v0.21.0 // indirect
	github.com/go-openapi/swag v0.23.1 // indirect
	github.com/go-viper/mapstructure/v2 v2.4.0 // indirect
	github.com/gobwas/glob v0.2.3 // indirect
	github.com/gogo/protobuf v1.3.2 // indirect
	github.com/golang-jwt/jwt/v5 v5.2.2 // indirect
	github.com/gonvenience/bunt v1.3.5 // indirect
	github.com/gonvenience/neat v1.3.13 // indirect
	github.com/gonvenience/term v1.0.2 // indirect
	github.com/gonvenience/text v1.0.7 // indirect
	github.com/gonvenience/wrap v1.2.0 // indirect
	github.com/gonvenience/ytbx v1.4.4 // indirect
	github.com/google/btree v1.1.3 // indirect
	github.com/google/gnostic-models v0.6.9 // indirect
	github.com/google/go-cmp v0.7.0 // indirect
	github.com/google/s2a-go v0.1.9 // indirect
	github.com/google/shlex v0.0.0-20191202100458-e7afc7fbc510 // indirect
	github.com/google/uuid v1.6.0 // indirect
	github.com/googleapis/enterprise-certificate-proxy v0.3.6 // indirect
	github.com/googleapis/gax-go/v2 v2.14.2 // indirect
	github.com/gorilla/websocket v1.5.4-0.20250319132907-e064f32e3674 // indirect
	github.com/gosuri/uitable v0.0.4 // indirect
	github.com/gregjones/httpcache v0.0.0-20190611155906-901d90724c79 // indirect
	github.com/hashicorp/errwrap v1.1.0 // indirect
	github.com/hashicorp/go-multierror v1.1.1 // indirect
	github.com/hashicorp/go-uuid v1.0.3 // indirect
	github.com/homeport/dyff v1.7.1 // indirect
	github.com/huandu/xstrings v1.5.0 // indirect
	github.com/imdario/mergo v0.3.16 // indirect
	github.com/inconshreveable/mousetrap v1.1.0 // indirect
	github.com/invopop/jsonschema v0.12.0 // indirect
<<<<<<< HEAD
	github.com/itchyny/timefmt-go v0.1.6 // indirect
=======
	github.com/jcmturner/aescts/v2 v2.0.0 // indirect
	github.com/jcmturner/dnsutils/v2 v2.0.0 // indirect
	github.com/jcmturner/gofork v1.7.6 // indirect
	github.com/jcmturner/gokrb5/v8 v8.4.4 // indirect
	github.com/jcmturner/rpc/v2 v2.0.3 // indirect
>>>>>>> dc0a6df2
	github.com/jmoiron/sqlx v1.4.0 // indirect
	github.com/josharian/intern v1.0.0 // indirect
	github.com/json-iterator/go v1.1.12 // indirect
	github.com/klauspost/compress v1.18.0 // indirect
	github.com/knadh/koanf/maps v0.1.2 // indirect
	github.com/knadh/koanf/parsers/yaml v1.0.0 // indirect
	github.com/knadh/koanf/providers/confmap v1.0.0 // indirect
	github.com/knadh/koanf/providers/env v1.1.0 // indirect
	github.com/knadh/koanf/providers/file v1.2.0 // indirect
	github.com/knadh/koanf/v2 v2.2.1 // indirect
	github.com/kr/pretty v0.3.1 // indirect
	github.com/kr/text v0.2.0 // indirect
	github.com/kylelemons/godebug v1.1.0 // indirect
	github.com/lann/builder v0.0.0-20180802200727-47ae307949d0 // indirect
	github.com/lann/ps v0.0.0-20150810152359-62de8c46ede0 // indirect
	github.com/lib/pq v1.10.9 // indirect
	github.com/liggitt/tabwriter v0.0.0-20181228230101-89fcab3d43de // indirect
	github.com/lucasb-eyer/go-colorful v1.2.0 // indirect
	github.com/lucasjones/reggen v0.0.0-20200904144131-37ba4fa293bb // indirect
	github.com/mailru/easyjson v0.9.0 // indirect
	github.com/mattn/go-ciede2000 v0.0.0-20170301095244-782e8c62fec3 // indirect
	github.com/mattn/go-colorable v0.1.14 // indirect
	github.com/mattn/go-isatty v0.0.20 // indirect
	github.com/mattn/go-runewidth v0.0.16 // indirect
	github.com/mitchellh/copystructure v1.2.0 // indirect
	github.com/mitchellh/go-ps v1.0.0 // indirect
	github.com/mitchellh/go-wordwrap v1.0.1 // indirect
	github.com/mitchellh/hashstructure v1.1.0 // indirect
	github.com/mitchellh/reflectwalk v1.0.2 // indirect
	github.com/moby/spdystream v0.5.0 // indirect
	github.com/moby/term v0.5.2 // indirect
	github.com/modern-go/concurrent v0.0.0-20180306012644-bacd9c7ef1dd // indirect
	github.com/modern-go/reflect2 v1.0.2 // indirect
	github.com/monochromegane/go-gitignore v0.0.0-20200626010858-205db1a8cc00 // indirect
	github.com/munnerz/goautoneg v0.0.0-20191010083416-a7dc8b61c822 // indirect
	github.com/mxk/go-flowrate v0.0.0-20140419014527-cca7078d478f // indirect
	github.com/opencontainers/go-digest v1.0.1-0.20231025023718-d50d2fec9c98 // indirect
	github.com/opencontainers/image-spec v1.1.1 // indirect
	github.com/peterbourgon/diskv v2.0.1+incompatible // indirect
	github.com/pierrec/lz4/v4 v4.1.22 // indirect
	github.com/pkg/browser v0.0.0-20240102092130-5ac0b6a4141c // indirect
	github.com/pkg/errors v0.9.1 // indirect
	github.com/pmezard/go-difflib v1.0.1-0.20181226105442-5d4384ee4fb2 // indirect
	github.com/redpanda-data/common-go/net v0.1.1-0.20240429123545-4da3d2b371f7 // indirect
	github.com/redpanda-data/common-go/rpadmin v0.1.17-0.20250918052456-493894730cb7 // indirect
	github.com/redpanda-data/common-go/secrets v0.1.4 // indirect
	github.com/rivo/uniseg v0.4.7 // indirect
	github.com/rogpeppe/go-internal v1.14.1 // indirect
	github.com/rubenv/sql-migrate v1.8.0 // indirect
	github.com/russross/blackfriday/v2 v2.1.0 // indirect
	github.com/santhosh-tekuri/jsonschema/v6 v6.0.2 // indirect
	github.com/sergi/go-diff v1.4.0 // indirect
	github.com/sethgrid/pester v1.2.0 // indirect
	github.com/shopspring/decimal v1.4.0 // indirect
	github.com/sirupsen/logrus v1.9.3 // indirect
	github.com/spf13/cast v1.7.0 // indirect
	github.com/spf13/cobra v1.9.1 // indirect
	github.com/spf13/pflag v1.0.7 // indirect
	github.com/texttheater/golang-levenshtein v1.0.1 // indirect
	github.com/tidwall/gjson v1.18.0 // indirect
	github.com/tidwall/match v1.1.1 // indirect
	github.com/tidwall/pretty v1.2.1 // indirect
	github.com/twmb/franz-go v1.19.5 // indirect
	github.com/twmb/franz-go/pkg/kmsg v1.11.2 // indirect
	github.com/twmb/franz-go/pkg/sasl/kerberos v1.1.0 // indirect
	github.com/twmb/franz-go/pkg/sr v1.5.0 // indirect
	github.com/twmb/tlscfg v1.2.1 // indirect
	github.com/virtuald/go-ordered-json v0.0.0-20170621173500-b18e6e673d74 // indirect
	github.com/wk8/go-ordered-map/v2 v2.1.8 // indirect
	github.com/x448/float16 v0.8.4 // indirect
	github.com/xlab/treeprint v1.2.0 // indirect
	go.opentelemetry.io/auto/sdk v1.1.0 // indirect
	go.opentelemetry.io/contrib/instrumentation/google.golang.org/grpc/otelgrpc v0.60.0 // indirect
	go.opentelemetry.io/contrib/instrumentation/net/http/otelhttp v0.61.0 // indirect
	go.opentelemetry.io/otel v1.36.0 // indirect
	go.opentelemetry.io/otel/log v0.11.0 // indirect
	go.opentelemetry.io/otel/metric v1.36.0 // indirect
	go.opentelemetry.io/otel/sdk v1.36.0 // indirect
	go.opentelemetry.io/otel/sdk/log v0.11.0 // indirect
	go.opentelemetry.io/otel/trace v1.36.0 // indirect
	go.uber.org/multierr v1.11.0 // indirect
	go.uber.org/zap v1.27.0 // indirect
	go.yaml.in/yaml/v2 v2.4.2 // indirect
	go.yaml.in/yaml/v3 v3.0.3 // indirect
	golang.org/x/crypto v0.40.0 // indirect
	golang.org/x/exp v0.0.0-20250620022241-b7579e27df2b // indirect
	golang.org/x/mod v0.25.0 // indirect
	golang.org/x/net v0.41.0 // indirect
	golang.org/x/oauth2 v0.30.0 // indirect
	golang.org/x/sync v0.16.0 // indirect
	golang.org/x/sys v0.36.0 // indirect
	golang.org/x/term v0.33.0 // indirect
	golang.org/x/text v0.27.0 // indirect
	golang.org/x/time v0.11.0 // indirect
	google.golang.org/api v0.233.0 // indirect
	google.golang.org/genproto v0.0.0-20250603155806-513f23925822 // indirect
	google.golang.org/genproto/googleapis/api v0.0.0-20250908214217-97024824d090 // indirect
	google.golang.org/genproto/googleapis/rpc v0.0.0-20250826171959-ef028d996bc1 // indirect
	google.golang.org/grpc v1.73.0 // indirect
	google.golang.org/protobuf v1.36.10 // indirect
	gopkg.in/evanphx/json-patch.v4 v4.12.0 // indirect
	gopkg.in/inf.v0 v0.9.1 // indirect
	gopkg.in/yaml.v2 v2.4.0 // indirect
	gopkg.in/yaml.v3 v3.0.1 // indirect
	helm.sh/helm/v3 v3.18.5 // indirect
	k8s.io/apiextensions-apiserver v0.33.3 // indirect
	k8s.io/apiserver v0.33.3 // indirect
	k8s.io/cli-runtime v0.33.3 // indirect
	k8s.io/component-base v0.33.3 // indirect
	k8s.io/klog/v2 v2.130.1 // indirect
	k8s.io/kube-openapi v0.0.0-20250318190949-c8a335a9a2ff // indirect
	k8s.io/kubectl v0.33.3 // indirect
	oras.land/oras-go/v2 v2.6.0 // indirect
	sigs.k8s.io/json v0.0.0-20241014173422-cfa47c3a1cc8 // indirect
	sigs.k8s.io/kustomize/api v0.19.0 // indirect
	sigs.k8s.io/kustomize/kyaml v0.19.0 // indirect
	sigs.k8s.io/randfill v1.0.0 // indirect
	sigs.k8s.io/structured-merge-diff/v4 v4.7.0 // indirect
)

replace github.com/redpanda-data/redpanda-operator/pkg => ../../pkg<|MERGE_RESOLUTION|>--- conflicted
+++ resolved
@@ -118,15 +118,12 @@
 	github.com/imdario/mergo v0.3.16 // indirect
 	github.com/inconshreveable/mousetrap v1.1.0 // indirect
 	github.com/invopop/jsonschema v0.12.0 // indirect
-<<<<<<< HEAD
 	github.com/itchyny/timefmt-go v0.1.6 // indirect
-=======
 	github.com/jcmturner/aescts/v2 v2.0.0 // indirect
 	github.com/jcmturner/dnsutils/v2 v2.0.0 // indirect
 	github.com/jcmturner/gofork v1.7.6 // indirect
 	github.com/jcmturner/gokrb5/v8 v8.4.4 // indirect
 	github.com/jcmturner/rpc/v2 v2.0.3 // indirect
->>>>>>> dc0a6df2
 	github.com/jmoiron/sqlx v1.4.0 // indirect
 	github.com/josharian/intern v1.0.0 // indirect
 	github.com/json-iterator/go v1.1.12 // indirect
