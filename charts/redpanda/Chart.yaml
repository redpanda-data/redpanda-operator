# Licensed to the Apache Software Foundation (ASF) under one or more
# contributor license agreements.  See the NOTICE file distributed with
# this work for additional information regarding copyright ownership.
# The ASF licenses this file to You under the Apache License, Version 2.0
# (the "License"); you may not use this file except in compliance with
# the License.  You may obtain a copy of the License at
#
#    http://www.apache.org/licenses/LICENSE-2.0
#
# Unless required by applicable law or agreed to in writing, software
# distributed under the License is distributed on an "AS IS" BASIS,
# WITHOUT WARRANTIES OR CONDITIONS OF ANY KIND, either express or implied.
# See the License for the specific language governing permissions and
# limitations under the License.

apiVersion: v2
name: redpanda
description: Redpanda is the real-time engine for modern apps.
maintainers:
  - name: redpanda-data
    url: https://github.com/orgs/redpanda-data/people
type: application
# The chart version and the app version are not the same and will not track
# together. The chart version is a semver representation of changes to this
# chart.
<<<<<<< HEAD
version: 4.0.28
=======
version: 4.0.31
>>>>>>> 7b573a94

# The app version is the default version of Redpanda to install.
appVersion: v23.1.11
# kubeVersion must be suffixed with "-0" to be able to match cloud providers
# kubernetes versions like "v1.23.8-gke.1900". Their suffix is interpreted as a
# pre-release. Our "-0" allows pre-releases to be matched.
kubeVersion: "^1.21.0-0"

dependencies:
  - name: console
    condition: console.enabled
    version: ">=0.5 <1.0"
    repository: https://charts.redpanda.com

icon: https://images.ctfassets.net/paqvtpyf8rwu/3cYHw5UzhXCbKuR24GDFGO/73fb682e6157d11c10d5b2b5da1d5af0/skate-stand-panda.svg
sources:
  - https://github.com/redpanda-data/helm-charts
annotations:
  artifacthub.io/license: Apache-2.0
  artifacthub.io/links: |
    - name: Documentation
      url: https://docs.redpanda.com
    - name: "Helm (>= 3.6.0)"
      url: https://helm.sh/docs/intro/install/
  artifacthub.io/images: |
    - name: redpanda
      image: docker.redpanda.com/redpandadata/redpanda:v23.1.10
    - name: busybox
      image: busybox:latest<|MERGE_RESOLUTION|>--- conflicted
+++ resolved
@@ -23,11 +23,7 @@
 # The chart version and the app version are not the same and will not track
 # together. The chart version is a semver representation of changes to this
 # chart.
-<<<<<<< HEAD
-version: 4.0.28
-=======
-version: 4.0.31
->>>>>>> 7b573a94
+version: 4.0.32
 
 # The app version is the default version of Redpanda to install.
 appVersion: v23.1.11
